--- conflicted
+++ resolved
@@ -51,10 +51,4 @@
 
 
 move profile photo to bottom message
-dock your messages to the side
-<<<<<<< HEAD
-make it so when you hover it shows the timestamp and read of that message your hovering on 
-Create MEssage Animation for typing
-=======
-make it so when you hover it shows the timestamp and read of that message your hovering on 
->>>>>>> 2a2cf128
+dock your messages to the side